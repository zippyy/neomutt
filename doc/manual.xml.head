--- conflicted
+++ resolved
@@ -8768,7 +8768,6 @@
 
 </sect1>
 
-<<<<<<< HEAD
 <sect1 id="cond-date">
   <title>Conditional Dates Patch</title>
   <subtitle>Use rules to choose date format</subtitle>
@@ -9186,34 +9185,18 @@
     <para>
       To check if Mutt supports <quote>Index Color</quote>, look for
       <quote>patch-index-color</quote> in the mutt version.
-=======
-<sect1 id="progress">
-  <title>Progress Bar Patch</title>
-  <subtitle>Show a visual progress bar on slow operations</subtitle>
-
-  <sect2 id="progress-patch">
-    <title>Patch</title>
-
-    <para>
-      To check if Mutt supports <quote>Progress Bar</quote>, look for
-      <quote>patch-progress</quote> in the mutt version.
->>>>>>> 283671a9
       See: <xref linkend="mutt-patches"/>.
     </para>
 
     <itemizedlist>
       <title>Dependencies:</title>
       <listitem><para>mutt-1.6.2</para></listitem>
-<<<<<<< HEAD
       <listitem><para><link linkend="status-color">status-color patch</link></para></listitem>
-=======
->>>>>>> 283671a9
     </itemizedlist>
 
     <para>This patch is part of the <ulink url="http://www.neomutt.org/">NeoMutt Project</ulink>.</para>
   </sect2>
 
-<<<<<<< HEAD
   <sect2 id="index-color-intro">
     <title>Introduction</title>
 
@@ -9238,47 +9221,26 @@
 
         <para>
     The author appears red when the subject (~s) contains <quote>mutt</quote>.
-=======
-  <sect2 id="progress-intro">
-    <title>Introduction</title>
-
-        <para>
-    The <quote>progress</quote> patch shows a visual progress bar on slow
-    tasks, such as indexing a large folder over the net.
->>>>>>> 283671a9
         </para>
   </sect2>
 
 <!--
-<<<<<<< HEAD
   <sect2 id="index-color-variables">
-=======
-  <sect2 id="progress-variables">
->>>>>>> 283671a9
     <title>Variables</title>
     <para>None</para>
   </sect2>
 
-<<<<<<< HEAD
   <sect2 id="index-color-functions">
-=======
-  <sect2 id="progress-functions">
->>>>>>> 283671a9
     <title>Functions</title>
     <para>None</para>
   </sect2>
 
-<<<<<<< HEAD
   <sect2 id="index-color-commands">
-=======
-  <sect2 id="progress-commands">
->>>>>>> 283671a9
     <title>Commands</title>
     <para>None</para>
   </sect2>
 -->
 
-<<<<<<< HEAD
   <sect2 id="index-color-colors">
     <title>Colors</title>
 
@@ -9304,23 +9266,10 @@
             <entry>Object</entry>
             <entry>Pattern</entry>
             <entry>Highlights</entry>
-=======
-  <sect2 id="progress-colors">
-    <title>Colors</title>
-    <table id="table-progress-colors">
-      <title>Progress Colors</title>
-      <tgroup cols="3">
-        <thead>
-          <row>
-            <entry>Name</entry>
-            <entry>Default Color</entry>
-            <entry>Description</entry>
->>>>>>> 283671a9
           </row>
         </thead>
         <tbody>
           <row>
-<<<<<<< HEAD
             <entry><literal>index</literal></entry>
             <entry>yes</entry>
             <entry>Entire index line</entry>
@@ -9364,11 +9313,6 @@
             <entry><literal>index_subject</literal></entry>
             <entry>yes</entry>
             <entry>Subject, %s</entry>
-=======
-            <entry><literal>progress</literal></entry>
-            <entry>default</entry>
-            <entry>Visual progress bar</entry>
->>>>>>> 283671a9
           </row>
         </tbody>
       </tgroup>
@@ -9376,17 +9320,12 @@
   </sect2>
 
 <!--
-<<<<<<< HEAD
   <sect2 id="index-color-sort">
-=======
-  <sect2 id="progress-sort">
->>>>>>> 283671a9
     <title>Sort</title>
     <para>None</para>
   </sect2>
 -->
 
-<<<<<<< HEAD
   <sect2 id="index-color-muttrc">
     <title>Muttrc</title>
 <screen>
@@ -9425,34 +9364,16 @@
  
 <emphasis role="comment"># Message size, %c %l</emphasis>
 color index_size cyan default
-=======
-  <sect2 id="progress-muttrc">
-    <title>Muttrc</title>
-<screen>
-<emphasis role="comment"># Example Mutt config file for the 'progress' patch.
- 
-# The 'progress' patch provides clear visual feedback for
-# slow tasks, such as indexing a large folder over the net.
- 
-# Set the color of the progress bar
-# White text on a red background</emphasis>
-color progress white red
->>>>>>> 283671a9
  
 <emphasis role="comment"># vim: syntax=muttrc</emphasis>
 </screen>
   </sect2>
 
-<<<<<<< HEAD
   <sect2 id="index-color-see-also">
-=======
-  <sect2 id="progress-see-also">
->>>>>>> 283671a9
     <title>See Also</title>
 
     <itemizedlist>
       <listitem><para><ulink url="http://www.neomutt.org/">NeoMutt Project</ulink></para></listitem>
-<<<<<<< HEAD
       <listitem><para><link linkend="regexp">Regular Expressions</link></para></listitem>
       <listitem><para><link linkend="patterns">Patterns</link></para></listitem>
       <listitem><para><link linkend="index-format">$index_format</link></para></listitem>
@@ -9463,18 +9384,10 @@
   </sect2>
 
   <sect2 id="index-color-known-bugs">
-=======
-      <listitem><para><link linkend="color">Color command</link></para></listitem>
-    </itemizedlist>
-  </sect2>
-
-  <sect2 id="progress-known-bugs">
->>>>>>> 283671a9
     <title>Known Bugs</title>
     <para>None</para>
   </sect2>
 
-<<<<<<< HEAD
   <sect2 id="index-color-credits">
     <title>Credits</title>
     <itemizedlist>
@@ -9483,21 +9396,11 @@
     <listitem><para>Elimar Riesebieter <email>riesebie@lxtec.de</email></para></listitem>
     <listitem><para>Eric Davis <email>edavis@insanum.com</email></para></listitem>
     <listitem><para>Vladimir Marek <email>Vladimir.Marek@oracle.com</email></para></listitem>
-=======
-  <sect2 id="progress-credits">
-    <title>Credits</title>
-    <itemizedlist>
-    <listitem><para>Rocco Rutte <email>pdmef@gmx.net</email></para></listitem>
-    <listitem><para>Vincent Lefevre <email>vincent@vinc17.org</email></para></listitem>
-    <listitem><para>Stefan Kuhn <email>wuodan@hispeed.ch</email></para></listitem>
-    <listitem><para>Karel Zak <email>kzak@redhat.com</email></para></listitem>
->>>>>>> 283671a9
     <listitem><para>Richard Russon <email>rich@flatcap.org</email></para></listitem>
     </itemizedlist>
   </sect2>
 </sect1>
 
-<<<<<<< HEAD
 <sect1 id="nested-if">
   <title>Nested If Patch</title>
   <subtitle>Allow complex nested conditions in format strings</subtitle>
@@ -10138,84 +10041,84 @@
 </sect1>
 
 <sect1 id="progress">
-	<title>Progress Bar Patch</title>
-	<subtitle>Show a visual progress bar on slow operations</subtitle>
-
-	<sect2 id="progress-patch">
-		<title>Patch</title>
-
-		<para>
-			To check if Mutt supports <quote>Progress Bar</quote>, look for
-			<quote>patch-progress</quote> in the mutt version.
-			See: <xref linkend="mutt-patches"/>.
-		</para>
-
-		<itemizedlist>
-			<title>Dependencies:</title>
-			<listitem><para>mutt-1.6.2</para></listitem>
-		</itemizedlist>
-
-		<para>This patch is part of the <ulink url="http://www.neomutt.org/">NeoMutt Project</ulink>.</para>
-	</sect2>
-
-	<sect2 id="progress-intro">
-		<title>Introduction</title>
+  <title>Progress Bar Patch</title>
+  <subtitle>Show a visual progress bar on slow operations</subtitle>
+
+  <sect2 id="progress-patch">
+    <title>Patch</title>
+
+    <para>
+      To check if Mutt supports <quote>Progress Bar</quote>, look for
+      <quote>patch-progress</quote> in the mutt version.
+      See: <xref linkend="mutt-patches"/>.
+    </para>
+
+    <itemizedlist>
+      <title>Dependencies:</title>
+      <listitem><para>mutt-1.6.2</para></listitem>
+    </itemizedlist>
+
+    <para>This patch is part of the <ulink url="http://www.neomutt.org/">NeoMutt Project</ulink>.</para>
+  </sect2>
+
+  <sect2 id="progress-intro">
+    <title>Introduction</title>
 
         <para>
-		The <quote>progress</quote> patch shows a visual progress bar on slow
-		tasks, such as indexing a large folder over the net.
+    The <quote>progress</quote> patch shows a visual progress bar on slow
+    tasks, such as indexing a large folder over the net.
         </para>
-	</sect2>
+  </sect2>
 
 <!--
-	<sect2 id="progress-variables">
-		<title>Variables</title>
-		<para>None</para>
-	</sect2>
-
-	<sect2 id="progress-functions">
-		<title>Functions</title>
-		<para>None</para>
-	</sect2>
-
-	<sect2 id="progress-commands">
-		<title>Commands</title>
-		<para>None</para>
-	</sect2>
+  <sect2 id="progress-variables">
+    <title>Variables</title>
+    <para>None</para>
+  </sect2>
+
+  <sect2 id="progress-functions">
+    <title>Functions</title>
+    <para>None</para>
+  </sect2>
+
+  <sect2 id="progress-commands">
+    <title>Commands</title>
+    <para>None</para>
+  </sect2>
 -->
 
-	<sect2 id="progress-colors">
-		<title>Colors</title>
-		<table id="table-progress-colors">
-			<title>Progress Colors</title>
-			<tgroup cols="3">
-				<thead>
-					<row>
-						<entry>Name</entry>
-						<entry>Default Color</entry>
-						<entry>Description</entry>
-					</row>
-				</thead>
-				<tbody>
-					<row>
-						<entry><literal>progress</literal></entry>
-						<entry>default</entry>
-						<entry>Visual progress bar</entry>
-					</row>
-				</tbody>
-			</tgroup>
-		</table>
-	</sect2>
+  <sect2 id="progress-colors">
+    <title>Colors</title>
+    <table id="table-progress-colors">
+      <title>Progress Colors</title>
+      <tgroup cols="3">
+        <thead>
+          <row>
+            <entry>Name</entry>
+            <entry>Default Color</entry>
+            <entry>Description</entry>
+          </row>
+        </thead>
+        <tbody>
+          <row>
+            <entry><literal>progress</literal></entry>
+            <entry>default</entry>
+            <entry>Visual progress bar</entry>
+          </row>
+        </tbody>
+      </tgroup>
+    </table>
+  </sect2>
 
 <!--
-	<sect2 id="progress-sort">
-		<title>Sort</title>
-		<para>None</para>
-	</sect2>
+  <sect2 id="progress-sort">
+    <title>Sort</title>
+    <para>None</para>
+  </sect2>
 -->
 
-	<sect2 id="progress-muttrc">
-		<title>Muttrc</title>
+  <sect2 id="progress-muttrc">
+    <title>Muttrc</title>
 <screen>
 <emphasis role="comment"># Example Mutt config file for the 'progress' patch.
  
@@ -10228,32 +10131,32 @@
  
 <emphasis role="comment"># vim: syntax=muttrc</emphasis>
 </screen>
-	</sect2>
-
-	<sect2 id="progress-see-also">
-		<title>See Also</title>
-
-		<itemizedlist>
-			<listitem><para><ulink url="http://www.neomutt.org/">NeoMutt Project</ulink></para></listitem>
-			<listitem><para><link linkend="color">Color command</link></para></listitem>
-		</itemizedlist>
-	</sect2>
-
-	<sect2 id="progress-known-bugs">
-		<title>Known Bugs</title>
-		<para>None</para>
-	</sect2>
-
-	<sect2 id="progress-credits">
-		<title>Credits</title>
-		<itemizedlist>
-		<listitem><para>Rocco Rutte <email>pdmef@gmx.net</email></para></listitem>
-		<listitem><para>Vincent Lefevre <email>vincent@vinc17.org</email></para></listitem>
-		<listitem><para>Stefan Kuhn <email>wuodan@hispeed.ch</email></para></listitem>
-		<listitem><para>Karel Zak <email>kzak@redhat.com</email></para></listitem>
-		<listitem><para>Richard Russon <email>rich@flatcap.org</email></para></listitem>
-		</itemizedlist>
-	</sect2>
+  </sect2>
+
+  <sect2 id="progress-see-also">
+    <title>See Also</title>
+
+    <itemizedlist>
+      <listitem><para><ulink url="http://www.neomutt.org/">NeoMutt Project</ulink></para></listitem>
+      <listitem><para><link linkend="color">Color command</link></para></listitem>
+    </itemizedlist>
+  </sect2>
+
+  <sect2 id="progress-known-bugs">
+    <title>Known Bugs</title>
+    <para>None</para>
+  </sect2>
+
+  <sect2 id="progress-credits">
+    <title>Credits</title>
+    <itemizedlist>
+    <listitem><para>Rocco Rutte <email>pdmef@gmx.net</email></para></listitem>
+    <listitem><para>Vincent Lefevre <email>vincent@vinc17.org</email></para></listitem>
+    <listitem><para>Stefan Kuhn <email>wuodan@hispeed.ch</email></para></listitem>
+    <listitem><para>Karel Zak <email>kzak@redhat.com</email></para></listitem>
+    <listitem><para>Richard Russon <email>rich@flatcap.org</email></para></listitem>
+    </itemizedlist>
+  </sect2>
 </sect1>
 
 <sect1 id="quasi-delete">
@@ -11149,8 +11052,6 @@
 	</sect2>
 </sect1>
 
-=======
->>>>>>> 283671a9
 </chapter>
 
 <chapter id="security">
